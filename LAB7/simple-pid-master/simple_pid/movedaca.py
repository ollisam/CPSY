import os
import time
import curses
import pid  # simple-pid wrapper provided in the lab (PID class available as pid.PID)

from gpiozero import DigitalOutputDevice, Motor, Robot, RotaryEncoder

"""
PID-based cruise control for the RC robot.

Controls:
  q : quit
  e : emergency stop (also exits PID mode)
  p : toggle PID cruise mode on/off
  w / s : increase / decrease PID target speed (counts/s)
  a / d : small left / right trim while in PID mode (differential setpoint)
  Arrow keys / WASD : manual tank-style movement when PID mode is OFF (as before)

Notes:
- Encoders: set the GPIO pins below to match your wiring.
- The PID runs on *counts per second* (cps) from each wheel encoder.
- Output limits are [0, 1] which maps to the motor speed value for each side.
"""

# === CONFIG: GPIO PINS (CHANGE THESE TO MATCH YOUR HARDWARE) ===
LEFT_MOTOR_PINS = ("GPIO13", "GPIO19")  # (forward, backward)
<<<<<<< HEAD
RIGHT_MOTOR_PINS = ("GPIO12", "GPIO18")
=======
RIGHT_MOTOR_PINS = ("GPIO18", "GPIO12")
>>>>>>> 2f3eb923

LEFT_ENCODER_PINS = ("GPIO23", "GPIO24")  # (A, B)  <-- TODO: set correctly
RIGHT_ENCODER_PINS = ("GPIO5", "GPIO6")   # (A, B)  <-- TODO: set correctly

# === CONFIG: PID GAINS (TUNE THESE) ===
KP = 0.02
KI = 0.10
KD = 0.001

# Target speed step when pressing w/s (counts per second)
SETPOINT_STEP = 10.0
# Small differential trim for a/d while in PID mode
TRIM_STEP = 3.0


def _read_steps(encoder):
    """Safely read the encoder step count (gpiozero.RotaryEncoder exposes .steps)."""
    return getattr(encoder, "steps", 0)


def _cps(prev_steps, prev_time, encoder):
    """Return counts per second and new (steps, time)."""
    now = time.time()
    steps = _read_steps(encoder)
    dt = max(1e-3, now - prev_time)
    cps = (steps - prev_steps) / dt
    return cps, steps, now


try:
    stdscr = curses.initscr()
    curses.cbreak()
    stdscr.keypad(1)
    stdscr.nodelay(1)

    stdscr.addstr(0, 2, "Hit 'q' to quit | 'p' PID on/off | 'e' STOP")

    # Motors/Robot
    robot = Robot(left=Motor(*LEFT_MOTOR_PINS), right=Motor(*RIGHT_MOTOR_PINS))

    # Encoders (A,B)
    left_enc = RotaryEncoder(a=LEFT_ENCODER_PINS[0], b=LEFT_ENCODER_PINS[1])
    right_enc = RotaryEncoder(a=RIGHT_ENCODER_PINS[0], b=RIGHT_ENCODER_PINS[1])

    # PID controllers (one per wheel)
    target_left = 0.0
    target_right = 0.0

    pid_left = pid.PID(KP, KI, KD, setpoint=target_left)
    pid_right = pid.PID(KP, KI, KD, setpoint=target_right)
    # Run the PIDs every loop iteration (we handle dt ourselves)
    pid_left.sample_time = None
    pid_right.sample_time = None
    # Motor command range [0, 1]
    pid_left.output_limits = (0.0, 1.0)
    pid_right.output_limits = (0.0, 1.0)

    # PID mode toggle
    pid_enabled = False

    # Encoder history for cps
    ls_prev_steps = _read_steps(left_enc)
    rs_prev_steps = _read_steps(right_enc)
    t_prev_l = t_prev_r = time.time()

    direction = None
    last_info = ""  # line cache for UI

    while direction != ord('q'):
        stdscr.refresh()
        direction = stdscr.getch()

        # --- EMERGENCY STOP ---
        if direction == ord('e'):
            pid_enabled = False
            target_left = target_right = 0.0
            pid_left.setpoint = target_left
            pid_right.setpoint = target_right
            robot.stop()
            last_info = "STOP"

        # --- TOGGLE PID MODE ---
        if direction == ord('p'):
            pid_enabled = not pid_enabled
            mode = "PID ON" if pid_enabled else "PID OFF"
            last_info = mode

        if pid_enabled:
            # Adjust setpoints while PID is active
            if direction == ord('w'):
                target_left += SETPOINT_STEP
                target_right += SETPOINT_STEP
            if direction == ord('s'):
                target_left = max(0.0, target_left - SETPOINT_STEP)
                target_right = max(0.0, target_right - SETPOINT_STEP)
            if direction == ord('a'):
                target_left = max(0.0, target_left - TRIM_STEP)
                target_right += TRIM_STEP
            if direction == ord('d'):
                target_left += TRIM_STEP
                target_right = max(0.0, target_right - TRIM_STEP)

            # Update PID setpoints
            pid_left.setpoint = target_left
            pid_right.setpoint = target_right

            # Measure speeds (counts per second)
            lcps, ls_prev_steps, t_prev_l = _cps(ls_prev_steps, t_prev_l, left_enc)
            rcps, rs_prev_steps, t_prev_r = _cps(rs_prev_steps, t_prev_r, right_enc)

            # Compute control actions
            u_left = pid_left(lcps)
            u_right = pid_right(rcps)

            # Drive forward with computed speeds
            robot.value = (u_left, u_right)

            last_info = f"PID  set(L,R)={target_left:.1f},{target_right:.1f}  cps(L,R)={lcps:.1f},{rcps:.1f}  out(L,R)={u_left:.2f},{u_right:.2f}"

        else:
            # Manual drive (original behavior)
            if direction == ord('a'):
                robot.left()
                last_info = "Manual: Left     "
            if direction == ord('d'):
                robot.right()
                last_info = "Manual: Right    "
            if direction == ord('w'):
                robot.forward()
                last_info = "Manual: Forward  "
            if direction == ord('s'):
                robot.backward()
                last_info = "Manual: Backward "
            if direction == ord('e'):
                robot.stop()
                last_info = "Manual: Stop     "

        # UI
        stdscr.addstr(1, 2, last_info.ljust(78))
        stdscr.addstr(2, 2, f"Mode: {'PID' if pid_enabled else 'Manual'} | w/s = speed +/- | a/d = trim | p = toggle PID ")

        time.sleep(0.04)

finally:
    # Important to set everything back by end of the script
    curses.nocbreak()
    try:
        stdscr.keypad(0)
    except Exception:
        pass
    curses.endwin()<|MERGE_RESOLUTION|>--- conflicted
+++ resolved
@@ -24,11 +24,7 @@
 
 # === CONFIG: GPIO PINS (CHANGE THESE TO MATCH YOUR HARDWARE) ===
 LEFT_MOTOR_PINS = ("GPIO13", "GPIO19")  # (forward, backward)
-<<<<<<< HEAD
-RIGHT_MOTOR_PINS = ("GPIO12", "GPIO18")
-=======
 RIGHT_MOTOR_PINS = ("GPIO18", "GPIO12")
->>>>>>> 2f3eb923
 
 LEFT_ENCODER_PINS = ("GPIO23", "GPIO24")  # (A, B)  <-- TODO: set correctly
 RIGHT_ENCODER_PINS = ("GPIO5", "GPIO6")   # (A, B)  <-- TODO: set correctly
